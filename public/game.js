// game.js
const socket = io();

// --- DOM Elements ---
let canvas1, ctx1, canvas2, ctx2;
let statusDiv, score1Span, score2Span, p1StatusSpan, p2StatusSpan, youP1Span, youP2Span;
let countdownDisplayDiv, restartButton;
let playerNameModal, playerNameInput, submitNameButton, playAiButton, nameStatusMessage; // Added playAiButton
let leaderboardList, refreshLeaderboardButton; // Leaderboard is now a sidebar
let p1NameDisplay, p2NameDisplay;
let gameAreaDiv; // Main game area div
let soundToggleMuteButton; // Sound toggle button

// --- Client Game State ---
let myPlayerId = null;
let gridSize = null, cellSize = 20, canvasWidth = null, canvasHeight = null;
let currentBoardsState = null;
let gameActiveForInput = false;
let localPlayerName = null; // Store the player's chosen name locally, confirmed by server
let sounds = {
    eatFood: new Audio('/audio/eat_food.mp3'),
    gameOver: new Audio('/audio/game_over.mp3'),
    click: new Audio('/audio/click.mp3'),
    countdown: new Audio('/audio/count.mp3'),
    debuff: new Audio('/audio/debuff_pickup.mp3'),
    go: new Audio('/audio/go.mp3'),
    shrink: new Audio('/audio/snake_shrink.mp3'),
    wallHit: new Audio('/audio/wall_hit.mp3'),
    backgroundMusic: new Audio('/audio/background_music.mp3')

    // Add more sounds as needed
};

let isMuted = false; // Track if sounds are muted
const SOUND_VOLUME = 0.5; // Set a default volume for sounds
const MUSIC_VOLUME = 0.2; // Set a default volume for background music
// --- Initialization ---
document.addEventListener('DOMContentLoaded', () => {
    // Get canvas elements and contexts
    canvas1 = document.getElementById('gameCanvas1');
    if (canvas1) ctx1 = canvas1.getContext('2d'); else console.error("Canvas1 not found");
    canvas2 = document.getElementById('gameCanvas2');
    if (canvas2) ctx2 = canvas2.getContext('2d'); else console.error("Canvas2 not found");
    gameAreaDiv = document.getElementById('gameArea'); 
    soundToggleMuteButton = document.getElementById('soundToggleMuteButton');

    // Load sounds 
    loadSounds(); 

    if (soundToggleMuteButton) {
        soundToggleMuteButton.addEventListener('click', toggleMuteAllSounds); 
        updateMuteButtonVisuals(); 
    }  
    // Get UI elements
    statusDiv = document.getElementById('status');
    score1Span = document.getElementById('score1'); score2Span = document.getElementById('score2');
    p1StatusSpan = document.getElementById('p1-status'); p2StatusSpan = document.getElementById('p2-status');
    youP1Span = document.getElementById('you-p1'); youP2Span = document.getElementById('you-p2');
    countdownDisplayDiv = document.getElementById('countdownDisplay');
    restartButton = document.getElementById('restartButton');
    p1NameDisplay = document.getElementById('p1-name-display');
    p2NameDisplay = document.getElementById('p2-name-display');

    // Player Name Modal elements
    playerNameModal = document.getElementById('playerNameModal');
    playerNameInput = document.getElementById('playerNameInput');
    submitNameButton = document.getElementById('submitNameButton'); // This button submits the name to join
    playAiButton = document.getElementById('playAiButton'); // Get the new AI button
    nameStatusMessage = document.getElementById('nameStatusMessage');

    // Leaderboard elements (sidebar)
    leaderboardList = document.getElementById('leaderboardList');
    refreshLeaderboardButton = document.getElementById('refreshLeaderboardButton');

    // Initial UI setup
    if (statusDiv) updateStatus('Connecting to server...', true); // Initial status
    if (restartButton) {
        restartButton.style.display = 'none';
        restartButton.addEventListener('click', handleRestartRequest);
    }

    if (submitNameButton) {
        // This button is now primarily for the initial "Join Game" with name
        submitNameButton.addEventListener('click', handleJoinGameAttempt);
    } else {
        console.error("Submit Name Button (for joining) not found!");
    }

    if (playAiButton) {
        playAiButton.addEventListener('click', handlePlayAiRequest);
    } else {
        console.error("Play AI Button not found!");
    }

    if (refreshLeaderboardButton) {
        refreshLeaderboardButton.addEventListener('click', fetchAndShowLeaderboard);
    }

    if (playerNameModal) {
        playerNameModal.addEventListener('click', (event) => {
            if (event.target === playerNameModal) {
                // Optional: allow closing modal by clicking overlay if not critical stage
                // For now, keep focus, don't auto-close
            }
        });
        showPlayerNameModal(); // Show name modal immediately on load
    } else {
        console.error("Player Name Modal not found! Cannot get player name.");
        if(statusDiv) updateStatus("Error: UI components missing. Cannot start game.");
        return;
    }

    fetchAndShowLeaderboard();
    setupSocketEventHandlers();
    document.addEventListener('keydown', handleKeyPress);
});

// --- Sound Functions ---
function loadSounds() { 
    console.log("Loading sounds..."); 
    sounds.eatFood = new Audio('/audio/eat_food.mp3');
    sounds.gameOver = new Audio('/audio/game_over.mp3');
    sounds.click = new Audio('/audio/click.mp3');
    sounds.countdown = new Audio('/audio/count.mp3');
    sounds.debuff = new Audio('/audio/debuff_pickup.mp3');
    sounds.go = new Audio('/audio/go.mp3');
    sounds.shrink = new Audio('/audio/snake_shrink.mp3');
    sounds.wallHit = new Audio('/audio/wall_hit.mp3');

    sounds.backgroundMusic = new Audio('/audio/background_music.mp3');
    sounds.backgroundMusic.loop = true; // Loop the background music

    // Set initial volumes
    for (const key in sounds) { 
        if (key.toLowerCase().includes('music')) {
            sounds[key].volume = MUSIC_VOLUME; 
        } else {
            sounds[key].volume = SOUND_VOLUME; 
        }
    }
    console.log("Sounds loaded.");
}

<<<<<<< HEAD
function playSound(soundName) { 
    if (isMuted || sounds[soundName]) return; // Don't play if muted or sound not found
    if (sounds[soundName].paused || sounds[soundName].ended) {
        sounds[soundName].currentTime = 0; // Reset to start
        console.log(`Sound: ${soundName}, Paused: ${sounds[soundName].paused}, 
            Ended: ${sounds[soundName].ended}, currentTime: ${sounds[soundName].currentTime}, src: ${sounds[soundName].src}`);
        sounds[soundName].play().catch(error => console.warn(`Error playing sound ${soundName}:`, error));
    } else {
        sounds[soundName].currentTime = 0; // Reset to start
        console.log(`Sound: ${soundName}, Paused: ${sounds[soundName].paused}, 
            Ended: ${sounds[soundName].ended}, currentTime: ${sounds[soundName].currentTime}, src: ${sounds[soundName].src}`);
        sounds[soundName].play().catch(error => console.warn(`Error playing sound ${soundName}:`, error));
=======
function playSound(soundName) {
    if (isMuted || !sounds[soundName]) return;

    if (sounds[soundName].paused || sounds[soundName].ended) {
        sounds[soundName].currentTime = 0;
        // console.log(`Sound: ${soundName}, Paused: ${sounds[soundName].paused}, Ended: ${sounds[soundName].ended}, currentTime: ${sounds[soundName].currentTime}, src: ${sounds[soundName].src}`);
        sounds[soundName].play().catch(error => console.warn(`Error playing sound ${soundName}:`, error));
    } else {
        sounds[soundName].currentTime = 0;
        // console.log(`Sound: ${soundName}, Paused: ${sounds[soundName].paused}, Ended: ${sounds[soundName].ended}, currentTime: ${sounds[soundName].currentTime}, src: ${sounds[soundName].src}`);
        sounds[soundName].play().catch(error => console.warn(`Error playing sound ${soundName} (restarting):`, error));
>>>>>>> d1451ff9
    }
} 

function playMusic(musicName) {
    if (isMuted || !sounds[musicName]) return; // Don't play if muted or sound not found
    if (sounds[musicName].paused) {
        sounds[musicName].currentTime = 0; // Reset to start
        sounds[musicName].play().catch(error => console.warn(`Error playing music ${musicName}:`, error));
    }
}

function stopMusic(musicName) {
    if (sounds[musicName]) {
        sounds[musicName].pause();
        sounds[musicName].currentTime = 0; // Reset to start
    }
}

function stopAllSoundsAndMusic() {
    for (const key in sounds) {
        if (sounds[key]) {
            sounds[key].pause();
            sounds[key].currentTime = 0; // Reset to start
        }
    }
}

function toggleMuteAllSounds() {
    isMuted = !isMuted; // Toggle mute state
    if (isMuted) {
        stopAllSoundsAndMusic(); // Stop all sounds and music
    } else {
        playMusic('backgroundMusic'); // Play background music if unmuted
    }
    console.log("Sound muted:", isMuted);
    updateMuteButtonVisuals();
}

function updateMuteButtonVisuals() {
    if (soundToggleMuteButton) {
        soundToggleMuteButton.textContent = isMuted ? 'Unmute Sounds' : 'Mute Sounds';
    }
}

// --- Utility Functions ---
function updateStatus(message, shouldPulse = false) {
    if (statusDiv) {
        statusDiv.textContent = message;
        statusDiv.classList.toggle('pulsing', shouldPulse);
    }
}

function updatePlayerStatusAndClass(playerId, statusText, statusClass) {
    const span = (playerId === 1) ? p1StatusSpan : p2StatusSpan;
    if (span) {
        span.textContent = statusText;
        span.className = 'player-status';
        if (statusClass) span.classList.add(statusClass);
    }
}

function clearCanvas(context) {
    if (!context || !context.canvas || !canvasWidth || !canvasHeight) return;
    const bgColor = getComputedStyle(context.canvas).backgroundColor || '#FFF';
    context.fillStyle = bgColor;
    context.fillRect(0, 0, canvasWidth, canvasHeight);
}

function handleRestartRequest() {
    if (socket && socket.connected) {
        socket.emit('requestRestart');
        if (restartButton) {
            restartButton.disabled = true;
            restartButton.textContent = 'Restart Requested...';
        }
        updateStatus('Restart requested. Waiting for opponent...');
    } else {
        updateStatus("Not connected to server to request restart.");
    }
}

// --- Player Name and Joining Functions ---
function showPlayerNameModal(defaultName = '') {
    if (playerNameModal) {
        if (playerNameInput) {
            playerNameInput.value = localPlayerName || defaultName || '';
            playerNameInput.disabled = false;
        }
        if (nameStatusMessage) {
            nameStatusMessage.textContent = 'Please enter your name to join the game.';
            nameStatusMessage.className = 'name-status';
        }
        if (submitNameButton) {
            submitNameButton.disabled = false;
            submitNameButton.textContent = 'Join Game';
        }
        if (playAiButton) { // Also reset AI button when modal is shown
            playAiButton.disabled = false;
            playAiButton.textContent = 'Play Solo vs AI';
        }
        playerNameModal.classList.add('visible');
        if (playerNameInput) playerNameInput.focus();
        console.log("UI: Showing Player Name Modal");
    }
}

function handleJoinGameAttempt() {
    console.log('Socket connected:', socket.connected); // Added for debugging
    if (!playerNameInput || !nameStatusMessage || !submitNameButton) return;

    const name = playerNameInput.value.trim();
    if (name.length >= 2 && name.length <= 15) {
        if (socket && socket.connected) {
            console.log("Client: Attempting to join with name -", name);
            playSound('click'); // Play sound on successful validation and connection
            socket.emit('joinGame', { name: name });
            nameStatusMessage.textContent = "Attempting to join...";
            nameStatusMessage.className = 'name-status';
            playerNameInput.disabled = true;
            submitNameButton.disabled = true;
            submitNameButton.textContent = 'Joining...';
            if (playAiButton) {
                playAiButton.disabled = true;
                playAiButton.textContent = 'Requesting...'; // Or a consistent "Joining..."
            }
        } else {
            nameStatusMessage.textContent = 'Not connected to server. Please wait or refresh.';
            nameStatusMessage.className = 'name-status error';
        }
    } else {
        nameStatusMessage.textContent = 'Name must be 2-15 characters.';
        nameStatusMessage.className = 'name-status error';
    }
}

function handlePlayAiRequest() {
    console.log('Socket connected:', socket.connected); // Added for debugging
    if (!playerNameInput || !nameStatusMessage || !submitNameButton || !playAiButton) return;

    const name = playerNameInput.value.trim();
    if (name.length < 2 || name.length > 15) {
        nameStatusMessage.textContent = 'Name must be 2-15 characters.';
        nameStatusMessage.className = 'name-status error';
        return; // Exit if name is invalid
    }

    if (socket && socket.connected) {
        console.log("Client: Attempting to start AI game with name -", name);
        playSound('click'); // Play sound on successful validation and connection
        socket.emit('requestAiGame', { name: name });
        nameStatusMessage.textContent = "Requesting AI game...";
        nameStatusMessage.className = 'name-status';
        playerNameInput.disabled = true;
        submitNameButton.disabled = true;
        playAiButton.disabled = true;
        submitNameButton.textContent = 'Requesting...';
        playAiButton.textContent = 'Requesting...';
    } else {
        nameStatusMessage.textContent = 'Not connected to server. Please wait or refresh.';
        nameStatusMessage.className = 'name-status error';
    }
}

// --- Leaderboard Functions ---
async function fetchAndShowLeaderboard() {
    if (!leaderboardList) return;
    leaderboardList.innerHTML = '<li>Refreshing...</li>';

    try {
        const response = await fetch('/api/leaderboard');
        if (!response.ok) {
            throw new Error(`HTTP error! status: ${response.status}`);
        }
        const scores = await response.json();
        renderLeaderboard(scores);
    } catch (error) {
        console.error("Failed to fetch leaderboard:", error);
        if (leaderboardList) leaderboardList.innerHTML = '<li>Error loading scores. Please try again.</li>';
    }
}

function renderLeaderboard(scores) {
    if (!leaderboardList) return;
    leaderboardList.innerHTML = '';

    if (scores.length === 0) {
        leaderboardList.innerHTML = '<li>No scores yet. Be the first!</li>';
        return;
    }
    scores.forEach(scoreEntry => {
        const li = document.createElement('li');
        const nameSpan = document.createElement('span');
        nameSpan.className = 'leaderboard-name';
        nameSpan.textContent = scoreEntry.playerName;

        const scoreSpan = document.createElement('span');
        scoreSpan.className = 'leaderboard-score';
        scoreSpan.textContent = scoreEntry.score;

        li.appendChild(nameSpan);
        li.appendChild(scoreSpan);
        leaderboardList.appendChild(li);
    });
}

// --- Socket Event Handlers Setup ---
function setupSocketEventHandlers() {
    socket.on('connect', () => {
        console.log('Socket.IO: Connected! Socket ID:', socket.id);
        if (playerNameModal && !playerNameModal.classList.contains('visible') && !myPlayerId) { // If modal not visible and no player ID
            showPlayerNameModal(localPlayerName || ''); // Pass localPlayerName as default
            updateStatus('Connected. Enter your name to join.', true);
        } else if (!myPlayerId) { // If no player ID (modal might be visible)
            updateStatus('Connected. Enter your name to join.', true);
             if (playerNameInput && localPlayerName) playerNameInput.value = localPlayerName; // Pre-fill if modal shows
        } else { // Has myPlayerId - was likely in a game
            updateStatus('Reconnected to server. Attempting to rejoin...');
            // Attempt to rejoin automatically if we have the necessary info
            if (localPlayerName) {
                console.log("Client: Reconnecting, attempting to rejoin with name:", localPlayerName);
                socket.emit('joinGame', { name: localPlayerName, rejoining: true /* you might add old socket.id or playerID if server uses it */ });
            } else {
                // If localPlayerName was lost, might need to show modal again
                showPlayerNameModal();
                updateStatus('Reconnected. Please re-enter your name to join.', true);
            }
        }
    });

    socket.on('disconnect', (reason) => {
        console.log('Socket.IO: Disconnected -', reason);
        updateStatus('Disconnected. Attempting to reconnect...'); // Changed message
        // myPlayerId = null; // Keep myPlayerId for rejoin attempt on 'connect'
        gameActiveForInput = false;
        updatePlayerStatusAndClass(1, "Offline", "disconnected");
        updatePlayerStatusAndClass(2, "Offline", "disconnected");
        // Don't reset player names immediately, they might be useful for rejoin
        // if (p1NameDisplay) p1NameDisplay.textContent = "Player 1";
        // if (p2NameDisplay) p2NameDisplay.textContent = "Player 2";
        if (youP1Span) youP1Span.style.display = 'none';
        if (youP2Span) youP2Span.style.display = 'none';
        if (restartButton) restartButton.style.display = 'none';
        if (countdownDisplayDiv) countdownDisplayDiv.classList.remove('visible');
    });

    socket.on('init', (data) => {
        console.log('Socket.IO: Game initialized by server:', data);
        myPlayerId = data.yourPlayerId;
        gridSize = data.gridSize;
        cellSize = data.cellSize || 20;
        canvasWidth = gridSize * cellSize;
        canvasHeight = gridSize * cellSize;
        localPlayerName = data.yourName;

        stopAllSoundsAndMusic(); // Stop all sounds on init

        [canvas1, canvas2].forEach(c => { if (c) { c.width = canvasWidth; c.height = canvasHeight; } });

        if (playerNameModal) playerNameModal.classList.remove('visible');
        
        // Re-enable buttons in case they were disabled and player is now successfully in game
        // (e.g. after a disconnect and reconnect, or game end leading to new game)
        // This is more of a fallback; showPlayerNameModal should handle reset if modal is shown.
        // If modal is NOT shown (e.g. successful rejoin), these might not be needed here
        // but doesn't hurt to ensure they are enabled if player is 'init'.
        if (submitNameButton) {
            submitNameButton.disabled = false;
            submitNameButton.textContent = 'Join Game';
        }
        if (playAiButton) {
            playAiButton.disabled = false;
            playAiButton.textContent = 'Play Solo vs AI';
        }


        updateStatus(`You are ${localPlayerName} (Player ${myPlayerId}). Waiting...`, true);
        if (youP1Span) youP1Span.style.display = (myPlayerId === 1) ? 'inline' : 'none';
        if (youP2Span) youP2Span.style.display = (myPlayerId === 2) ? 'inline' : 'none';
        gameActiveForInput = false;
        if (restartButton) restartButton.style.display = 'none';
        if (countdownDisplayDiv) countdownDisplayDiv.classList.remove('visible');

        // For 'init', the player themselves is never an AI
        updatePlayerNameDisplays(myPlayerId, localPlayerName, false); 

        // --- MAKE SURE GAME AREA IS SHOWN ---
    if (gameAreaDiv) { // Assuming 'gameAreaDiv' is your main game container
        gameAreaDiv.style.display = 'block'; // Or whatever your display type is
        console.log("UI: Showing gameAreaDiv.");
    } else {
        console.error("UI: gameAreaDiv not found to show!");
    }
    // --- END ---

    updateStatus(`You are ${localPlayerName} (Player ${myPlayerId}). Waiting for opponent...`, true);

    });

    socket.on('nameRejected', (data) => {
        console.error('Socket.IO: Name rejected by server -', data.message);
        if (nameStatusMessage) {
            nameStatusMessage.textContent = data.message || 'Name rejected. Try another.';
            nameStatusMessage.className = 'name-status error';
        }
        if (playerNameInput) playerNameInput.disabled = false;
        if (submitNameButton) {
             submitNameButton.disabled = false;
             submitNameButton.textContent = 'Join Game';
        }
        if (playAiButton) { // Also re-enable AI button on name rejection
            playAiButton.disabled = false;
            playAiButton.textContent = 'Play Solo vs AI';
        }
    });

    socket.on('gameFull', (data) => {
        console.warn('Socket.IO: Game is full -', data.message);
        if (playerNameModal && playerNameModal.classList.contains('visible')) {
            if(nameStatusMessage) {
                nameStatusMessage.textContent = data.message || 'Game is full. Try later.';
                nameStatusMessage.className = 'name-status error';
            }
            if (playerNameInput) playerNameInput.disabled = false; // Still allow typing
            if (submitNameButton) {
                 submitNameButton.disabled = true;
                 submitNameButton.textContent = 'Game Full';
            }
            if (playAiButton) { // Also disable AI button if game is full
                playAiButton.disabled = true;
                // playAiButton.textContent = 'Game Full'; // Optional text change
            }
        } else {
            updateStatus(data.message || 'Game is full. Please try again later.');
        }
    });

    socket.on('alreadyJoined', (data) => {
        console.warn('Socket.IO: Server says already joined -', data.message);
        myPlayerId = data.yourPlayerId;
        localPlayerName = data.yourName;
        if (playerNameModal) playerNameModal.classList.remove('visible');
        updateStatus(`Rejoined as ${localPlayerName}. Server will sync state.`);
    });

    socket.on('waiting', () => {
        console.log('Socket.IO: Waiting for opponent...');
        if (!myPlayerId) {
            console.warn("Socket.IO: Received 'waiting' but not yet initialized. Showing name modal.");
            showPlayerNameModal();
            return;
        }
        updateStatus(`Waiting for opponent to join, ${localPlayerName}...`, true);
        gameActiveForInput = false;
        if (restartButton) restartButton.style.display = 'none';
        if (myPlayerId) updatePlayerStatusAndClass(myPlayerId, "Waiting", "waiting");

        const opponentId = myPlayerId === 1 ? 2 : 1;
        if (!currentBoardsState || !currentBoardsState[opponentId]) {
             updatePlayerNameDisplays(opponentId, `Player ${opponentId}`);
             updatePlayerStatusAndClass(opponentId, "Waiting", "waiting");
             const opponentCtx = opponentId === 1 ? ctx1 : ctx2;
             if (opponentCtx) clearCanvas(opponentCtx);
             const opponentScore = opponentId === 1 ? score1Span : score2Span;
             if (opponentScore) opponentScore.textContent = '0';
        }
    });

    socket.on('countdownUpdate', (count) => {
        console.log('Socket.IO: Countdown update -', count);
        gameActiveForInput = false;
        if (restartButton) restartButton.style.display = 'none';
        if (playerNameModal && playerNameModal.classList.contains('visible')) {
            playerNameModal.classList.remove('visible');
        }

        if (count === null) {
            gameActiveForInput = true;
            if (countdownDisplayDiv) countdownDisplayDiv.classList.remove('visible');
            return;
        }
        if (countdownDisplayDiv) {
            countdownDisplayDiv.textContent = count;
            countdownDisplayDiv.classList.add('visible');
        }
        if (typeof count === 'number' && count > 0) {
            updateStatus(`Game starting in ${count}...`);
            playSound('countdown'); // Play tick sound for numbers 3, 2, 1
        } else if (count === 'GO!') {
            updateStatus('GO!');
            playSound('go');            // Play "GO!" sound
            playMusic('backgroundMusic'); // Start gameplay music
            gameActiveForInput = true;  // Game is now active for input
        }
    });

    socket.on('opponentNameUpdate', (data) => {
        console.log("Socket.IO: Opponent name update - ", data);
        if (data && data.playerId !== myPlayerId) {
            // Use the isAi flag from the data, default to false if not provided
            updatePlayerNameDisplays(data.playerId, data.name, !!data.isAi);
        }
    });

    socket.on('gameState', (boardsData) => {
        if (!myPlayerId) {
            console.log("Socket.IO: Received gameState but client not initialized. Ignoring.");
            return;
        }
        console.log("Socket.IO: Received game state:", boardsData);
        currentBoardsState = boardsData;

        if (myPlayerId && currentBoardsState && currentBoardsState[myPlayerId] && boardsData && boardsData[myPlayerId]) {
            const oldPlayerBoard = currentBoardsState[myPlayerId];
            const newPlayerBoard = boardsData[myPlayerId];

            // Food eaten sound
            if (newPlayerBoard.score > oldPlayerBoard.score && newPlayerBoard.snake.length >= oldPlayerBoard.snake.length) {
                playSound('eatFood');
            }
            // Debuff pickup sound
            if (oldPlayerBoard.debuffs && newPlayerBoard.debuffs && newPlayerBoard.debuffs.length < oldPlayerBoard.debuffs.length) {
                playSound('debuffPickup');
            }
        }

        currentBoardsState = boardsData;

        drawGame();

        [1, 2].forEach(playerId => {
            const board = currentBoardsState[playerId];
            const scoreSpan = (playerId === 1) ? score1Span : score2Span;
            const nameDisplay = (playerId === 1) ? p1NameDisplay : p2NameDisplay;

            //const board = currentBoardsState[playerId]; // Use currentBoardsState which should now have isAi
            //const scoreSpan = (playerId === 1) ? score1Span : score2Span;
            // const nameDisplay = (playerId === 1) ? p1NameDisplay : p2NameDisplay; // updatePlayerNameDisplays handles this

            if (board) {
                if (scoreSpan) scoreSpan.textContent = board.score;
                // Update name display using the helper function to ensure "(AI)" is appended if needed
                // Only update if the name or AI status might have changed.
                // The nameDisplay.textContent check inside updatePlayerNameDisplays will prevent redundant DOM updates.
                updatePlayerNameDisplays(playerId, board.playerName, board.isAi);

                if (!board.isGameOver && gameActiveForInput) {
                    updatePlayerStatusAndClass(playerId, "Playing", "playing");
                } else if (!board.isGameOver && countdownDisplayDiv && countdownDisplayDiv.classList.contains('visible')) {
                    updatePlayerStatusAndClass(playerId, "Ready", "waiting");
                } else if (!board.isGameOver) {
                    updatePlayerStatusAndClass(playerId, "Waiting", "waiting");
                }
            } else {
                if (scoreSpan) scoreSpan.textContent = '0';
                updatePlayerStatusAndClass(playerId, "Waiting", "waiting");
                if (nameDisplay) nameDisplay.textContent = `Player ${playerId}`;
                const CtxToClear = playerId === 1 ? ctx1 : ctx2;
                if(CtxToClear) clearCanvas(CtxToClear);
            }
        });
    });

    socket.on('gameOver', (data) => {
        console.log('Socket.IO: Game Over!', data);
        gameActiveForInput = false;
        if (countdownDisplayDiv) countdownDisplayDiv.classList.remove('visible');
        let message = "Game Over! ";

        const winnerServerPlayerId = data.winnerId;
        let winnerDisplayName = "Unknown";

        if (winnerServerPlayerId !== 0 && currentBoardsState && currentBoardsState[winnerServerPlayerId]) {
            const winnerBoard = currentBoardsState[winnerServerPlayerId];
            winnerDisplayName = winnerBoard.playerName + (winnerBoard.isAi ? " (AI)" : "");
        } else if (winnerServerPlayerId === 0) {
            winnerDisplayName = "Draw";
        }

        const loserId = winnerServerPlayerId === 1 ? 2 : (winnerServerPlayerId === 2 ? 1 : null);
        let loserDisplayName = "";
        if (loserId && currentBoardsState && currentBoardsState[loserId]) {
            const loserBoard = currentBoardsState[loserId];
            loserDisplayName = loserBoard.playerName + (loserBoard.isAi ? " (AI)" : "");
        }


        if (data.reason === 'opponentLeft') {
            // Message construction for opponent left needs to be careful if the opponent was AI (though AI shouldn't "leave")
            // Server-side, if AI is P2 and P1 leaves, AI is removed, game ends.
            // If P1 leaves, P2 (human) wins.
            const opponentWhoLeftName = loserDisplayName || `Player ${loserId}`; // Fallback if name not found
            message = `${winnerDisplayName} wins! (${opponentWhoLeftName} disconnected)`;
            updatePlayerStatusAndClass(winnerServerPlayerId, "Winner!", "winner");
            if (loserId) updatePlayerStatusAndClass(loserId, "Disconnected", "disconnected");
        } else if (winnerServerPlayerId === 0) {
            message += "It's a draw!";
            updatePlayerStatusAndClass(1, "Draw", "draw");
            updatePlayerStatusAndClass(2, "Draw", "draw");
        } else {
            message += `${winnerDisplayName} wins!`;
            updatePlayerStatusAndClass(winnerServerPlayerId, "Winner!", "winner");
            if (loserId) updatePlayerStatusAndClass(loserId, "Lost", "lost");
        }
        updateStatus(message);

        if (restartButton) {
            restartButton.style.display = 'block';
            restartButton.disabled = false;
            restartButton.textContent = 'Request Restart';
        }

        if (currentBoardsState) {
            if(currentBoardsState[1]) currentBoardsState[1].isGameOver = (winnerServerPlayerId === 2 || winnerServerPlayerId === 0 || (data.reason === 'opponentLeft' && winnerServerPlayerId === 2));
            if(currentBoardsState[2]) currentBoardsState[2].isGameOver = (winnerServerPlayerId === 1 || winnerServerPlayerId === 0 || (data.reason === 'opponentLeft' && winnerServerPlayerId === 1));
            drawGame();
        }

        fetchAndShowLeaderboard();

        setTimeout(() => {
            const currentNameForThisPlayer = myPlayerId ? ( (myPlayerId === 1 && p1NameDisplay) ? p1NameDisplay.textContent : ( (myPlayerId === 2 && p2NameDisplay) ? p2NameDisplay.textContent : "" ) ) : "";
            if (!localPlayerName || (currentNameForThisPlayer && currentNameForThisPlayer.startsWith('Player'))) {
                 showPlayerNameModal(localPlayerName || (myPlayerId ? `Player ${myPlayerId}` : ''));
            }
        }, 1500);

        stopMusic('backgroundMusic'); // Stop background music on game over
        playSound('gameOver'); // Play game over sound
    });

    socket.on('gameFull', (data) => { // Expects data.message
        updateStatus(data.message || 'Game is full. Please try again later.');
        if (playerNameModal && playerNameModal.classList.contains('visible')) {
            if(nameStatusMessage) nameStatusMessage.textContent = data.message || 'Game is full. Try later.';
            if(submitNameButton) {
                submitNameButton.disabled = true;
                submitNameButton.textContent = 'Game Full';
            }
            if (playAiButton) { // Also disable AI button when game is full (from this specific handler)
                playAiButton.disabled = true;
                // playAiButton.textContent = 'Game Full';
            }
        }
    });

    socket.on('restartRequestedByYou', () => {
        if (restartButton) {
            restartButton.textContent = 'Restart Requested!';
            restartButton.disabled = true;
        }
        updateStatus("Restart requested. Waiting for opponent...");
    });

    socket.on('opponentRequestedRestart', () => {
        updateStatus('Opponent wants to restart! Click "Request Restart" to begin.', true);
        if(restartButton) restartButton.disabled = false;
    });

    socket.on('allPlayersReadyForRestart', () => {
        updateStatus('Both players ready! New game starting soon...');
        if (restartButton) restartButton.style.display = 'none';
        if (countdownDisplayDiv) countdownDisplayDiv.classList.remove('visible');
    });

    socket.on('playSound', (soundName) => {
        // Play sound on client side from server request
        if (sounds[soundName]) {
            playSound(soundName);
        } else {
            console.warn(`Sound ${soundName} not found on client.`);
        }
    })
} // End of setupSocketEventHandlers


// --- Drawing Functions ---
function updatePlayerNameDisplays(playerIdToUpdate, name, isAi = false) { // Helper function for name display
    const nameDisplaySpan = (playerIdToUpdate === 1) ? p1NameDisplay : p2NameDisplay;
    if (nameDisplaySpan) {
        const displayName = name + (isAi ? " (AI)" : "");
        if (nameDisplaySpan.textContent !== displayName) { // Only update if text actually changes
            nameDisplaySpan.textContent = displayName;
        }
    }
}

function drawGame() {
    if (!currentBoardsState || !canvasWidth || !canvasHeight) return;
    if (ctx1) {
        if (currentBoardsState[1]) drawBoard(1, currentBoardsState[1], ctx1);
        else clearCanvas(ctx1);
    }
    if (ctx2) {
        if (currentBoardsState[2]) drawBoard(2, currentBoardsState[2], ctx2);
        else clearCanvas(ctx2);
    }
}

// game.js (or wherever your drawBoard function is)

function drawBoard(playerId, boardState, context) {
    if (!context || !boardState) return;
    clearCanvas(context); // Assuming clearCanvas is defined and works

    const radius = cellSize / 2; // Radius for full-cell circles

    // --- Draw Food (as a circle) ---
    if (boardState.food) {
        context.fillStyle = 'red'; // Food color
        context.beginPath();
        context.arc(
            boardState.food.x * cellSize + radius, // center x
            boardState.food.y * cellSize + radius, // center y
            radius,                                // circle radius
            0,                                     // startAngle
            2 * Math.PI                            // endAngle (full circle)
        );
        context.fill();
    }

    // --- Draw Debuffs (keeping them as smaller squares for now, or change to circles if desired) ---
    if (boardState.debuffs) {
        context.fillStyle = 'purple'; // Debuff color
        boardState.debuffs.forEach(debuff => {
            // Original square debuff:
            context.fillRect(debuff.x * cellSize + cellSize * 0.15, debuff.y * cellSize + cellSize * 0.15, cellSize * 0.7, cellSize * 0.7);
            
            // If you want circular debuffs (optional):
            // const debuffRadius = (cellSize * 0.7) / 2;
            // context.beginPath();
            // context.arc(
            //     debuff.x * cellSize + radius, // center x (same as full cell for simplicity here)
            //     debuff.y * cellSize + radius, // center y
            //     debuffRadius,
            //     0,
            //     2 * Math.PI
            // );
            // context.fill();
        });
    }

    // --- Draw Snake (as circles) ---
    if (boardState.snake) {
        context.fillStyle = boardState.color || (playerId === 1 ? 'green' : 'blue'); // Snake color
        context.strokeStyle = '#111'; // Outline color for segments
        context.lineWidth = 1;         // Outline width

        boardState.snake.forEach((segment, index) => {
            // Draw segment body
            context.beginPath();
            context.arc(
                segment.x * cellSize + radius, // center x
                segment.y * cellSize + radius, // center y
                radius,                        // segment radius
                0,
                2 * Math.PI
            );
            context.fill();
            if (context.lineWidth > 0) { // Only draw stroke if lineWidth is set
                context.stroke(); // Outline for the segment
            }

            // --- Draw Eyes on the Head (as circles) ---
            if (index === 0 && boardState.direction) { // If it's the head segment
                context.fillStyle = '#FFF'; // Eye color (white)
                const eyeSize = Math.max(1, Math.floor(cellSize / 4.5)); // Radius of the eye
                let eye1X, eye1Y, eye2X, eye2Y; // Positions for two eyes

                // Calculate eye positions based on direction (more distinct two eyes look)
                // These positions are relative to the center of the head segment
                const offsetAmount = radius * 0.45; // How far from center eyes are

                switch (boardState.direction.toUpperCase()) {
                    case 'UP':
                        eye1X = segment.x * cellSize + radius - offsetAmount;
                        eye1Y = segment.y * cellSize + radius - offsetAmount * 0.5;
                        eye2X = segment.x * cellSize + radius + offsetAmount;
                        eye2Y = segment.y * cellSize + radius - offsetAmount * 0.5;
                        break;
                    case 'DOWN':
                        eye1X = segment.x * cellSize + radius - offsetAmount;
                        eye1Y = segment.y * cellSize + radius + offsetAmount * 0.5;
                        eye2X = segment.x * cellSize + radius + offsetAmount;
                        eye2Y = segment.y * cellSize + radius + offsetAmount * 0.5;
                        break;
                    case 'LEFT':
                        eye1X = segment.x * cellSize + radius - offsetAmount * 0.5;
                        eye1Y = segment.y * cellSize + radius - offsetAmount;
                        eye2X = segment.x * cellSize + radius - offsetAmount * 0.5;
                        eye2Y = segment.y * cellSize + radius + offsetAmount;
                        break;
                    case 'RIGHT':
                        eye1X = segment.x * cellSize + radius + offsetAmount * 0.5;
                        eye1Y = segment.y * cellSize + radius - offsetAmount;
                        eye2X = segment.x * cellSize + radius + offsetAmount * 0.5;
                        eye2Y = segment.y * cellSize + radius + offsetAmount;
                        break;
                    default: // Should not happen if direction is always set
                        return;
                }

                // Draw first eye
                context.beginPath();
                context.arc(eye1X, eye1Y, eyeSize, 0, 2 * Math.PI);
                context.fill();

                // Draw second eye
                context.beginPath();
                context.arc(eye2X, eye2Y, eyeSize, 0, 2 * Math.PI);
                context.fill();

                // Reset fillStyle to snake color for next segments
                context.fillStyle = boardState.color || (playerId === 1 ? 'green' : 'blue');
            }
        });
    }

    // --- Draw Game Over Overlay ---
    if (boardState.isGameOver) {
        context.fillStyle = 'rgba(26, 26, 46, 0.75)'; // Dark overlay
        context.fillRect(0, 0, canvasWidth, canvasHeight); // Assuming canvasWidth/Height are available
        context.fillStyle = '#e94560'; // Accent text color
        const bodyFont = getComputedStyle(document.body).fontFamily.split(',')[0].trim() || 'sans-serif';
        context.font = `bold ${Math.max(24, Math.floor(cellSize * 1.5))}px ${bodyFont}`;
        context.textAlign = 'center';
        context.shadowColor = 'black'; context.shadowBlur = 5;
        context.fillText('GAME OVER', canvasWidth / 2, canvasHeight / 2);
        context.shadowBlur = 0; // Reset shadow
    }
}

// --- Keyboard Input Handler ---
// --- Keyboard Input Handler ---
function handleKeyPress(event) {
    console.log(`Key Press: ${event.key}, gameActiveForInput: ${gameActiveForInput}, myPlayerId: ${myPlayerId}, boardExists: ${!!(currentBoardsState && currentBoardsState[myPlayerId])}, isGameOver: ${currentBoardsState && currentBoardsState[myPlayerId] ? currentBoardsState[myPlayerId].isGameOver : 'N/A'}`)
    // Check if input should be processed:
    // 1. Is the game active for input? (e.g., not in countdown, not game over)
    // 2. Does the client have a player ID?
    // 3. Is there a current board state for this player?
    // 4. Is this player's game NOT over?
    if (!gameActiveForInput || !myPlayerId || !currentBoardsState || !currentBoardsState[myPlayerId] || currentBoardsState[myPlayerId].isGameOver) {
        // Optional: Log why input is being ignored, can be helpful for debugging
        // console.log("Key press ignored. Conditions:", {
        //     gameActiveForInput,
        //     myPlayerId,
        //     hasBoardState: !!(currentBoardsState && currentBoardsState[myPlayerId]),
        //     isGameOver: currentBoardsState && currentBoardsState[myPlayerId] ? currentBoardsState[myPlayerId].isGameOver : 'N/A'
        // });
        return;
    }

    let direction = null;
    // Use toUpperCase() for matching the event.key, but assign the lowercase string for the server
    switch (event.key.toUpperCase()) {
        case 'W':
        case 'ARROWUP':
            direction = 'up'; // Changed to lowercase
            break;
        case 'S':
        case 'ARROWDOWN':
            direction = 'down'; // Changed to lowercase
            break;
        case 'A':
        case 'ARROWLEFT':
            direction = 'left'; // Changed to lowercase
            break;
        case 'D':
        case 'ARROWRIGHT':
            direction = 'right'; // Changed to lowercase
            break;
        default:
            // Not a movement key we care about
            return;
    }

    if (direction) {
        // console.log(`Client: Emitting directionChange '${direction}' for player ${myPlayerId}`); // For debugging
        socket.emit('directionChange', direction);
    }
}<|MERGE_RESOLUTION|>--- conflicted
+++ resolved
@@ -141,20 +141,6 @@
     console.log("Sounds loaded.");
 }
 
-<<<<<<< HEAD
-function playSound(soundName) { 
-    if (isMuted || sounds[soundName]) return; // Don't play if muted or sound not found
-    if (sounds[soundName].paused || sounds[soundName].ended) {
-        sounds[soundName].currentTime = 0; // Reset to start
-        console.log(`Sound: ${soundName}, Paused: ${sounds[soundName].paused}, 
-            Ended: ${sounds[soundName].ended}, currentTime: ${sounds[soundName].currentTime}, src: ${sounds[soundName].src}`);
-        sounds[soundName].play().catch(error => console.warn(`Error playing sound ${soundName}:`, error));
-    } else {
-        sounds[soundName].currentTime = 0; // Reset to start
-        console.log(`Sound: ${soundName}, Paused: ${sounds[soundName].paused}, 
-            Ended: ${sounds[soundName].ended}, currentTime: ${sounds[soundName].currentTime}, src: ${sounds[soundName].src}`);
-        sounds[soundName].play().catch(error => console.warn(`Error playing sound ${soundName}:`, error));
-=======
 function playSound(soundName) {
     if (isMuted || !sounds[soundName]) return;
 
@@ -164,9 +150,7 @@
         sounds[soundName].play().catch(error => console.warn(`Error playing sound ${soundName}:`, error));
     } else {
         sounds[soundName].currentTime = 0;
-        // console.log(`Sound: ${soundName}, Paused: ${sounds[soundName].paused}, Ended: ${sounds[soundName].ended}, currentTime: ${sounds[soundName].currentTime}, src: ${sounds[soundName].src}`);
         sounds[soundName].play().catch(error => console.warn(`Error playing sound ${soundName} (restarting):`, error));
->>>>>>> d1451ff9
     }
 } 
 
