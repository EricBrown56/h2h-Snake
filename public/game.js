--- conflicted
+++ resolved
@@ -245,11 +245,7 @@
             submitNameButton.disabled = false;
             submitNameButton.textContent = 'Join Game';
         }
-<<<<<<< HEAD
-        if (playAiButton) { // Also reset AI button when modal is shown
-=======
         if (playAiButton) {
->>>>>>> e5a52f2b
             playAiButton.disabled = false;
             playAiButton.textContent = 'Play Solo vs AI';
         }
@@ -260,26 +256,17 @@
 }
 
 function handleJoinGameAttempt() {
-<<<<<<< HEAD
-    console.log('Socket connected:', socket.connected); // Added for debugging
-    if (!playerNameInput || !nameStatusMessage || !submitNameButton) return;
-=======
     console.log('Socket connected:', socket.connected);
     if (!playerNameInput || !nameStatusMessage || !submitNameButton) {
         console.error("Modal elements not found for join game attempt.");
         return;
     }
->>>>>>> e5a52f2b
 
     const name = playerNameInput.value.trim();
     if (name.length >= 2 && name.length <= 15) {
         if (socket && socket.connected) {
             console.log("Client: Attempting to join with name -", name);
-<<<<<<< HEAD
-            playSound('click'); // Play sound on successful validation and connection
-=======
             playSound('click');
->>>>>>> e5a52f2b
             socket.emit('joinGame', { name: name });
             nameStatusMessage.textContent = "Attempting to join...";
             nameStatusMessage.className = 'name-status';
@@ -288,11 +275,7 @@
             submitNameButton.textContent = 'Joining...';
             if (playAiButton) {
                 playAiButton.disabled = true;
-<<<<<<< HEAD
-                playAiButton.textContent = 'Requesting...'; // Or a consistent "Joining..."
-=======
                 playAiButton.textContent = 'Joining...'; // Consistent with submitNameButton
->>>>>>> e5a52f2b
             }
         } else {
             nameStatusMessage.textContent = 'Not connected to server. Please wait or refresh.';
@@ -305,35 +288,22 @@
 }
 
 function handlePlayAiRequest() {
-<<<<<<< HEAD
-    console.log('Socket connected:', socket.connected); // Added for debugging
-    if (!playerNameInput || !nameStatusMessage || !submitNameButton || !playAiButton) return;
-=======
     console.log('Socket connected:', socket.connected);
     if (!playerNameInput || !nameStatusMessage || !submitNameButton || !playAiButton) {
         console.error("Modal elements not found for AI request.");
         return;
     }
->>>>>>> e5a52f2b
 
     const name = playerNameInput.value.trim();
     if (name.length < 2 || name.length > 15) {
         nameStatusMessage.textContent = 'Name must be 2-15 characters.';
         nameStatusMessage.className = 'name-status error';
-<<<<<<< HEAD
-        return; // Exit if name is invalid
-=======
         return;
->>>>>>> e5a52f2b
     }
 
     if (socket && socket.connected) {
         console.log("Client: Attempting to start AI game with name -", name);
-<<<<<<< HEAD
-        playSound('click'); // Play sound on successful validation and connection
-=======
         playSound('click');
->>>>>>> e5a52f2b
         socket.emit('requestAiGame', { name: name });
         nameStatusMessage.textContent = "Requesting AI game...";
         nameStatusMessage.className = 'name-status';
@@ -610,23 +580,9 @@
         [1, 2].forEach(playerId => {
             const board = currentBoardsState[playerId]; 
             const scoreSpan = (playerId === 1) ? score1Span : score2Span;
-<<<<<<< HEAD
-            const nameDisplay = (playerId === 1) ? p1NameDisplay : p2NameDisplay;
-
-            //const board = currentBoardsState[playerId]; // Use currentBoardsState which should now have isAi
-            //const scoreSpan = (playerId === 1) ? score1Span : score2Span;
-            // const nameDisplay = (playerId === 1) ? p1NameDisplay : p2NameDisplay; // updatePlayerNameDisplays handles this
-
-            if (board) {
-                if (scoreSpan) scoreSpan.textContent = board.score;
-                // Update name display using the helper function to ensure "(AI)" is appended if needed
-                // Only update if the name or AI status might have changed.
-                // The nameDisplay.textContent check inside updatePlayerNameDisplays will prevent redundant DOM updates.
-=======
             
             if (board) {
                 if (scoreSpan) scoreSpan.textContent = board.score;
->>>>>>> e5a52f2b
                 updatePlayerNameDisplays(playerId, board.playerName, board.isAi);
 
                 if (!board.isGameOver && gameActiveForInput) {
@@ -671,14 +627,7 @@
 
 
         if (data.reason === 'opponentLeft') {
-<<<<<<< HEAD
-            // Message construction for opponent left needs to be careful if the opponent was AI (though AI shouldn't "leave")
-            // Server-side, if AI is P2 and P1 leaves, AI is removed, game ends.
-            // If P1 leaves, P2 (human) wins.
-            const opponentWhoLeftName = loserDisplayName || `Player ${loserId}`; // Fallback if name not found
-=======
             const opponentWhoLeftName = loserDisplayName || `Player ${loserId}`; 
->>>>>>> e5a52f2b
             message = `${winnerDisplayName} wins! (${opponentWhoLeftName} disconnected)`;
             updatePlayerStatusAndClass(winnerServerPlayerId, "Winner!", "winner");
             if (loserId) updatePlayerStatusAndClass(loserId, "Disconnected", "disconnected");
@@ -726,11 +675,7 @@
                 submitNameButton.disabled = true;
                 submitNameButton.textContent = 'Game Full';
             }
-<<<<<<< HEAD
-            if (playAiButton) { // Also disable AI button when game is full (from this specific handler)
-=======
             if (playAiButton) { 
->>>>>>> e5a52f2b
                 playAiButton.disabled = true;
                 // playAiButton.textContent = 'Game Full';
             }
@@ -767,19 +712,11 @@
 
 
 // --- Drawing Functions ---
-<<<<<<< HEAD
-function updatePlayerNameDisplays(playerIdToUpdate, name, isAi = false) { // Helper function for name display
-    const nameDisplaySpan = (playerIdToUpdate === 1) ? p1NameDisplay : p2NameDisplay;
-    if (nameDisplaySpan) {
-        const displayName = name + (isAi ? " (AI)" : "");
-        if (nameDisplaySpan.textContent !== displayName) { // Only update if text actually changes
-=======
 function updatePlayerNameDisplays(playerIdToUpdate, name, isAi = false) { 
     const nameDisplaySpan = (playerIdToUpdate === 1) ? p1NameDisplay : p2NameDisplay;
     if (nameDisplaySpan) {
         const displayName = name + (isAi ? " (AI)" : "");
         if (nameDisplaySpan.textContent !== displayName) { 
->>>>>>> e5a52f2b
             nameDisplaySpan.textContent = displayName;
         }
     }
